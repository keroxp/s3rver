'use strict';

<<<<<<< HEAD
var express = require('express');
var Controllers = require('./controllers');
var createLogger = require('./logger');
var path = require('path');
var https = require('https');
var morgan = require('morgan');
var subject = require('rxjs/Subject').Subject;

require('rxjs/add/operator/filter');

module.exports = function (options) {
  var app = express();
  app.s3Event = new subject();

  var logger = createLogger(options.silent);
  var controllers = new Controllers(options.directory, logger, options.indexDocument, options.errorDocument);
=======
const express = require('express');
const Controllers = require('./controllers');
const createLogger = require('./logger');
const path = require('path');
const https = require('https');
const morgan = require('morgan');

module.exports = function (options) {
  const app = express();
  const logger = createLogger(options.silent);
  const controllers = new Controllers(options.directory, logger, options.indexDocument, options.errorDocument);
>>>>>>> 6204f480

  /**
   * Log all requests
   */
  app.use(morgan('tiny', {
    'stream': {
      write: function (message) {
        logger.info(message.slice(0, -1));
      }
    }
  }));

  app.use(function (req, res, next) {
    const host = req.headers.host.split(':')[0];

    // Handle requests for <bucket>.s3(-<region>?).amazonaws.com, if they arrive.
    const bucket = (/(.+)\.s3(-.+)?\.amazonaws\.com$/.exec(host) || [])[1];
    if (bucket) {
      req.url = path.join('/', bucket, req.url);
    } else if (options.indexDocument && host !== 'localhost' && host !== '127.0.0.1') {
      req.url = path.join('/', host, req.url);
    }

    if (options.cors) {
      if (req.method === 'OPTIONS') {
        if (req.headers['access-control-request-headers'])
          res.header('Access-Control-Allow-Headers', req.headers['access-control-request-headers']);
        if (req.headers['access-control-request-method'])
          res.header('Access-Control-Allow-Methods', req.headers['access-control-request-method']);
      }
      if (req.headers.origin)
        res.header('Access-Control-Allow-Origin', '*');
    }

    next();
  });

  app.disable('x-powered-by');

  /**
   * Routes for the application
   */
  app.get('/', controllers.getBuckets);
  app.get('/:bucket', controllers.bucketExists, controllers.getBucket);
  app.delete('/:bucket', controllers.bucketExists, controllers.deleteBucket);
  app.put('/:bucket', controllers.putBucket);
  app.put('/:bucket/:key(*)', controllers.bucketExists, controllers.putObject);
  app.post('/:bucket/:key(*)', controllers.bucketExists, controllers.postObject);
  app.get('/:bucket/:key(*)', controllers.bucketExists, controllers.getObject);
  app.head('/:bucket/:key(*)', controllers.getObject);
  app.delete('/:bucket/:key(*)', controllers.bucketExists, controllers.deleteObject);
  app.post('/:bucket', controllers.bucketExists, controllers.genericPost);

  app.serve = function (done) {
    const server = ((options.key && options.cert) || options.pfx) ? https.createServer(options, app) : app;
    return server.listen(options.port, options.hostname, function (err) {
      return done(err, options.hostname, options.port, options.directory);
    }).on('error', function (err) {
      return done(err);
    });
  };
  return app;
}<|MERGE_RESOLUTION|>--- conflicted
+++ resolved
@@ -1,35 +1,19 @@
 'use strict';
 
-<<<<<<< HEAD
-var express = require('express');
-var Controllers = require('./controllers');
-var createLogger = require('./logger');
-var path = require('path');
-var https = require('https');
-var morgan = require('morgan');
-var subject = require('rxjs/Subject').Subject;
-
-require('rxjs/add/operator/filter');
-
-module.exports = function (options) {
-  var app = express();
-  app.s3Event = new subject();
-
-  var logger = createLogger(options.silent);
-  var controllers = new Controllers(options.directory, logger, options.indexDocument, options.errorDocument);
-=======
 const express = require('express');
 const Controllers = require('./controllers');
 const createLogger = require('./logger');
 const path = require('path');
 const https = require('https');
 const morgan = require('morgan');
+const subject = require('rxjs/Subject').Subject;
+require('rxjs/add/operator/filter');
 
 module.exports = function (options) {
   const app = express();
+  app.s3Event = new subject();
   const logger = createLogger(options.silent);
   const controllers = new Controllers(options.directory, logger, options.indexDocument, options.errorDocument);
->>>>>>> 6204f480
 
   /**
    * Log all requests
