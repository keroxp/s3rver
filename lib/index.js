'use strict';

const fs = require('fs-extra');
const path = require('path');
const async = require('async');
const _ = require('lodash');
const App = require('./app');
const utils = require('./utils');

const S3rver = function (options) {
  this.options = {
    port: 4578,
    hostname: 'localhost',
    silent: false,
    indexDocument: '',
    errorDocument: '',
    removeBucketsOnClose: false
  };

  if (options) {
    this.options = _.merge(this.options, options);

    // Lodash 3 does not merge Buffers correctly.
    // https://github.com/lodash/lodash/issues/1453
    if (options.key && options.cert) {
      this.options.key = options.key;
      this.options.cert = options.cert;
    }
  }

};

S3rver.prototype.resetFs = function (callback) {
  const { directory } = this.options;
  fs.readdir(directory, function (err, buckets) {
    if (err) return callback(err);
    async.eachSeries(buckets, function (bucket, callback) {
      fs.remove(path.join(directory, bucket), callback);
    }, callback);
  });
}

S3rver.prototype.run = function (done) {
<<<<<<< HEAD
  var app = new App(this.options);
  var server = app.serve(done);
  server.s3Event = app.s3Event;
=======
  const app = new App(this.options);
  const server = app.serve(done);
>>>>>>> 6204f480
  if (this.options.removeBucketsOnClose) {
    const close = server.close.bind(server);
    server.close = (...args) => {
      this.resetFs(() => {
        close(...args);
      });
    };
  }
  return server;
};

module.exports = S3rver;
<|MERGE_RESOLUTION|>--- conflicted
+++ resolved
@@ -41,14 +41,9 @@
 }
 
 S3rver.prototype.run = function (done) {
-<<<<<<< HEAD
-  var app = new App(this.options);
-  var server = app.serve(done);
-  server.s3Event = app.s3Event;
-=======
   const app = new App(this.options);
   const server = app.serve(done);
->>>>>>> 6204f480
+  server.s3Event = app.s3Event;
   if (this.options.removeBucketsOnClose) {
     const close = server.close.bind(server);
     server.close = (...args) => {
