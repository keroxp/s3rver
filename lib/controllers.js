--- conflicted
+++ resolved
@@ -1,18 +1,5 @@
 "use strict";
 
-<<<<<<< HEAD
-const FileStore = require('./file-store');
-const templateBuilder = require('./xml-template-builder');
-const concat = require('concat-stream');
-const xml2js = require('xml2js');
-const async = require('async');
-const path = require('path');
-const ReadableStream = require('stream').Readable;
-const crypto = require('crypto');
-const url = require('url');
-var S3Event = require('./models/s3-event');
-
-=======
 const FileStore = require("./file-store");
 const templateBuilder = require("./xml-template-builder");
 const concat = require("concat-stream");
@@ -22,7 +9,8 @@
 const ReadableStream = require("stream").Readable;
 const crypto = require("crypto");
 const url = require("url");
->>>>>>> 8a4e05c3
+const S3Event = require('./models/s3-event');
+
 
 module.exports = function(rootDirectory, logger, indexDocument, errorDocument) {
   const fileStore = new FileStore(rootDirectory);
@@ -68,21 +56,16 @@
     return data.pipe(res);
   };
 
-<<<<<<< HEAD
   const triggerS3Event = function (req, res, eventData) {
     res.app.s3Event.next(new S3Event(eventData, req.headers))
   }
 
-  const errorResponse = function (req, res, keyName) {
-    logger.error('Object "%s" in bucket "%s" does not exist', keyName, req.bucket.name);
-=======
   const errorResponse = function(req, res, keyName) {
     logger.error(
       'Object "%s" in bucket "%s" does not exist',
       keyName,
       req.bucket.name
     );
->>>>>>> 8a4e05c3
 
     if (indexDocument) {
       if (errorDocument) {
@@ -227,20 +210,11 @@
               req.bucket.name,
               key
             );
+            triggerS3Event(req, res, { bucket: req.bucket.name, eventType: 'Copy', S3Item: object });
             template = templateBuilder.buildCopyObject(object);
             return buildXmlResponse(res, 200, template);
           }
-<<<<<<< HEAD
-
-          logger.info('Copied object "%s" from bucket "%s"  into bucket "%s" with key of "%s"',
-            srcObject, bucket.name, req.bucket.name, key);
-          triggerS3Event(req, res, { bucket: req.bucket.name, eventType: 'Copy', S3Item: object });
-          template = templateBuilder.buildCopyObject(object);
-          return buildXmlResponse(res, 200, template);
-        });
-=======
-        );
->>>>>>> 8a4e05c3
+        );
       });
     });
   };
@@ -346,13 +320,6 @@
       /**
        * Derived from http://docs.aws.amazon.com/AmazonS3/latest/dev/BucketRestrictions.html
        */
-<<<<<<< HEAD
-      if ((/^[a-z0-9]+(.?[-a-z0-9]+)*$/.test(bucketName) === false)) {
-        template = templateBuilder.buildError('InvalidBucketName',
-          'Bucket names can contain lowercase letters, numbers, and hyphens. ' +
-          'Each label must start and end with a lowercase letter or a number.');
-        logger.error('Error creating bucket "%s" because the name is invalid', bucketName);
-=======
       if (/^[a-z0-9]+(.?[-a-z0-9]+)*$/.test(bucketName) === false) {
         template = templateBuilder.buildError(
           "InvalidBucketName",
@@ -363,7 +330,6 @@
           'Error creating bucket "%s" because the name is invalid',
           bucketName
         );
->>>>>>> 8a4e05c3
         return buildXmlResponse(res, 400, template);
       }
       if (bucketName.length < 3 || bucketName.length > 63) {
@@ -474,13 +440,8 @@
         return putObjectMultipart(req, res);
       }
 
-<<<<<<< HEAD
-      if (req.headers['x-amz-copy-source']) {
-        return handleCopyObject(req.params.key, req, res);
-=======
       if (req.headers["x-amz-copy-source"]) {
         handleCopyObject(req.params.key, req, res);
->>>>>>> 8a4e05c3
       } else {
         fileStore.putObject(req.bucket, req.params.key, req, function(
           err,
@@ -499,18 +460,13 @@
             );
             return buildXmlResponse(res, 500, template);
           }
-<<<<<<< HEAD
-          logger.info('Stored object "%s" in bucket "%s" successfully', req.params.key, req.bucket.name);
-          triggerS3Event(req, res, { bucket: req.bucket.name, eventType: 'Put', S3Item: key });
-          res.header('ETag', '"' + key.md5 + '"');
-=======
           logger.info(
             'Stored object "%s" in bucket "%s" successfully',
             req.params.key,
             req.bucket.name
           );
+          triggerS3Event(req, res, { bucket: req.bucket.name, eventType: 'Put', S3Item: key });
           res.header("ETag", '"' + key.md5 + '"');
->>>>>>> 8a4e05c3
           return res.status(200).end();
         });
       }
@@ -585,6 +541,7 @@
                   req.params.key,
                   req.bucket.name
                 );
+                triggerS3Event(req, res, { bucket: req.bucket.name, eventType: 'Post', S3Item: key });
                 const location =
                   req.protocol +
                   "://" +
@@ -601,18 +558,7 @@
                   )
                 );
               }
-<<<<<<< HEAD
-
-              logger.info('Stored object "%s" in bucket "%s" successfully', req.params.key, req.bucket.name);
-              const location = req.protocol + '://' + req.get('Host') + url.parse(req.originalUrl).pathname;
-              triggerS3Event(req, res, { bucket: req.bucket.name, eventType: 'Post', S3Item: key });
-              return buildXmlResponse(res, 200,
-                templateBuilder.buildCompleteMultipartUploadResult(req.bucket.name, req.params.key, location, key)
-              );
-            });
-=======
             );
->>>>>>> 8a4e05c3
           });
         });
       }
@@ -632,16 +578,12 @@
             );
             return buildXmlResponse(res, 500, template);
           }
-<<<<<<< HEAD
-          logger.info('Deleted object "%s" in bucket "%s"', key, req.bucket.name);
-          triggerS3Event(req, res, { bucket: req.bucket.name, eventType: 'Delete', S3Item: { key: key } });
-=======
           logger.info(
             'Deleted object "%s" in bucket "%s"',
             key,
             req.bucket.name
           );
->>>>>>> 8a4e05c3
+          triggerS3Event(req, res, { bucket: req.bucket.name, eventType: 'Delete', S3Item: { key: key } });
           return res.status(204).end();
         });
       });
